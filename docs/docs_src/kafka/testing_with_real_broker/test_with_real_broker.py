--- conflicted
+++ resolved
@@ -14,11 +14,6 @@
     async with TestKafkaBroker(broker, with_real=True) as tester:
         await tester.publish(Data(data=0.2), "input_data")
 
-<<<<<<< HEAD
-        print(f"{type(on_input_data)=}")
-        print(f"{dir(on_input_data)=}")
-=======
->>>>>>> 555c8f74
         await on_input_data.wait_call(3)
         await on_output_data.wait_call(3)
 
